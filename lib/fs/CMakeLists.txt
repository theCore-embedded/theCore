<<<<<<< HEAD
add_library(fs STATIC fs.cpp inode.cpp file_descriptor.cpp dir_descriptor.cpp)
target_include_directories(fs PUBLIC export)
=======
# This Source Code Form is subject to the terms of the Mozilla Public
# License, v. 2.0. If a copy of the MPL was not distributed with this
# file, You can obtain one at http://mozilla.org/MPL/2.0/.

# Create directory for auto-generated filesystem confgiration
file(MAKE_DIRECTORY ${CORE_GEN_DIR}/export/fs)

add_library(fs STATIC inode.cpp file_descriptor.cpp dir_descriptor.cpp)
target_include_directories(fs PUBLIC export ${CORE_GEN_DIR}/export)
>>>>>>> 047b0a56
target_link_libraries(fs PUBLIC core_cpp dbg utils)

add_cppcheck(fs)

<<<<<<< HEAD
add_subdirectory(fat)
=======
add_subdirectory(fat)

theCore_create_cog_runner(
        IN      ${CMAKE_CURRENT_LIST_DIR}/templates/fs_cfg.in.hpp
        OUT     ${CORE_GEN_DIR}/export/fs/fs_cfg.hpp
        DEPENDS ${THECORE_TARGET_CONFIG_FILE}
        ARGS    "-DJSON_CFG=${THECORE_TARGET_CONFIG_FILE}")

theCore_create_cog_runner(
        IN      ${CMAKE_CURRENT_LIST_DIR}/templates/fs_defines.in.h
        OUT     ${CORE_GEN_DIR}/export/fs/fs_defines.h
        DEPENDS ${THECORE_TARGET_CONFIG_FILE}
        ARGS    "-DJSON_CFG=${THECORE_TARGET_CONFIG_FILE}")

add_custom_target(fs_generated DEPENDS
        ${CORE_GEN_DIR}/export/fs/fs_cfg.hpp
        ${CORE_GEN_DIR}/export/fs/fs_defines.h)
add_dependencies(fs fs_generated)

# Unit tests
add_unit_host_test(NAME fs
        SOURCES
        tests/fs_unit.cpp
        INC_DIRS export
        DEPENDS core_cpp dbg)
>>>>>>> 047b0a56
<|MERGE_RESOLUTION|>--- conflicted
+++ resolved
@@ -1,7 +1,3 @@
-<<<<<<< HEAD
-add_library(fs STATIC fs.cpp inode.cpp file_descriptor.cpp dir_descriptor.cpp)
-target_include_directories(fs PUBLIC export)
-=======
 # This Source Code Form is subject to the terms of the Mozilla Public
 # License, v. 2.0. If a copy of the MPL was not distributed with this
 # file, You can obtain one at http://mozilla.org/MPL/2.0/.
@@ -11,14 +7,10 @@
 
 add_library(fs STATIC inode.cpp file_descriptor.cpp dir_descriptor.cpp)
 target_include_directories(fs PUBLIC export ${CORE_GEN_DIR}/export)
->>>>>>> 047b0a56
 target_link_libraries(fs PUBLIC core_cpp dbg utils)
 
 add_cppcheck(fs)
 
-<<<<<<< HEAD
-add_subdirectory(fat)
-=======
 add_subdirectory(fat)
 
 theCore_create_cog_runner(
@@ -43,5 +35,4 @@
         SOURCES
         tests/fs_unit.cpp
         INC_DIRS export
-        DEPENDS core_cpp dbg)
->>>>>>> 047b0a56
+        DEPENDS core_cpp dbg)