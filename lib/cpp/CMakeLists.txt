add_library(libcpp STATIC arm_eabi.cpp streams.cpp)
target_include_directories(libcpp PUBLIC export)

message(STATUS "CORE: Checking [CONFIG_USE_CONSOLE]...")
# Generate stub
if(${CONFIG_USE_CONSOLE})
	message(STATUS "Console is enabled.")
	# Console is enabled and driver is provided by the platform.
	# Work here is to create aliases of bus/bus_pipe classes tied with console.
	target_link_libraries(libcpp PUBLIC ${PLATFORM_NAME})
	target_compile_definitions(libcpp PUBLIC -DUSE_CONSOLE=1)
else()
	message(STATUS "Console is not enabled.")
endif()

<<<<<<< HEAD
add_cppcheck(libcpp UNUSED_FUNCTIONS STYLE POSSIBLE_ERROR FORCE)
target_link_libraries(libcpp PUBLIC types)
target_link_libraries(libcpp PUBLIC bus)

# Unit testing
add_subdirectory(tests)
=======
# Some of the includes are provided by the project itself
target_link_libraries(libcpp PUBLIC ${CONFIG_CONSOLE_LIB})
add_cppcheck(libcpp UNUSED_FUNCTIONS STYLE POSSIBLE_ERROR FORCE)

add_unit_host_test(NAME istream_test SOURCES tests/istream_unit.cpp
                                     INC_DIRS export)

add_unit_host_test(NAME ostream_test SOURCES tests/ostream_unit.cpp
                                     INC_DIRS export)
>>>>>>> 17e058a5
<|MERGE_RESOLUTION|>--- conflicted
+++ resolved
@@ -13,21 +13,12 @@
 	message(STATUS "Console is not enabled.")
 endif()
 
-<<<<<<< HEAD
 add_cppcheck(libcpp UNUSED_FUNCTIONS STYLE POSSIBLE_ERROR FORCE)
 target_link_libraries(libcpp PUBLIC types)
 target_link_libraries(libcpp PUBLIC bus)
-
-# Unit testing
-add_subdirectory(tests)
-=======
-# Some of the includes are provided by the project itself
-target_link_libraries(libcpp PUBLIC ${CONFIG_CONSOLE_LIB})
-add_cppcheck(libcpp UNUSED_FUNCTIONS STYLE POSSIBLE_ERROR FORCE)
 
 add_unit_host_test(NAME istream_test SOURCES tests/istream_unit.cpp
                                      INC_DIRS export)
 
 add_unit_host_test(NAME ostream_test SOURCES tests/ostream_unit.cpp
-                                     INC_DIRS export)
->>>>>>> 17e058a5
+                                     INC_DIRS export)