--- conflicted
+++ resolved
@@ -3,16 +3,12 @@
 # file, You can obtain one at http://mozilla.org/MPL/2.0/.
 
 # ARM Cortex-M architecture
-<<<<<<< HEAD
 if(TARGET_MCU_ARCH MATCHES "^arm_cm0")
     # Slightely different architecture used there
-    add_library(arch STATIC startup_arm_cm0.S)
+    add_library(arch STATIC startup_arm_cm0.S arch.cpp)
 else()
-    add_library(arch STATIC startup_arm_cm.S)
+    add_library(arch STATIC startup_arm_cm.S arch.cpp)
 endif()
-=======
-add_library(arch STATIC startup_arm_cm.S arch.cpp)
->>>>>>> 047b0a56
 
 # By default CMake do not pass compile definitions to ASM files.
 # Probably due to the fact that it depends on assembler used and some of the
@@ -21,37 +17,12 @@
 set_source_files_properties(startup_arm_cm.S PROPERTIES LANGUAGE C)
 set_source_files_properties(startup_arm_cm0.S PROPERTIES LANGUAGE C)
 
-# ASM code requires some symbols present in outer libraries.
+# ASM code requires some symbols present in outer libraries
 target_link_libraries(arch PRIVATE sys)
 target_compile_definitions(arch PRIVATE
         -D__START=core_main
         -D__STARTUP_CLEAR_BSS
-       )
-
-target_include_directories(arch PRIVATE ${CMAKE_CURRENT_LIST_DIR})
-
-if(TARGET_USE_NVIC_IRQ_NAMES)
-    target_compile_definitions(arch PRIVATE -DTARGET_USE_NVIC_IRQ_NAMES)
-    # IRQ handlers include is provided by the platform.
-    target_link_libraries(arch PRIVATE ${PLATFORM_NAME})
-else()
-    target_compile_definitions(arch PRIVATE -DIRQ_COUNT=${TARGET_MCU_IRQ_COUNT})
-endif()
-
-# Custom stack size
-if(TARGET_STACK_SIZE)
-    target_compile_definitions(arch PRIVATE -D__STACK_SIZE=${TARGET_STACK_SIZE})
-endif()
-
-# Custom heap size
-if(TARGET_HEAP_SIZE)
-    target_compile_definitions(arch PRIVATE -D__HEAP_SIZE=${TARGET_HEAP_SIZE})
-endif()
-
-# Kinetis-specific definitions
-if(TARGET_KINETIS_FLASH_PROTECT_SECTION)
-    target_compile_definitions(arch PRIVATE -DTARGET_KINETIS_FLASH_PROTECT_SECTION=1)
-endif()
+        -DIRQ_COUNT=${TARGET_MCU_IRQ_COUNT})
 
 target_compile_definitions(arch PUBLIC -D${TARGET_MCU_ARCH})
 
@@ -89,6 +60,29 @@
     target_sources(arch PUBLIC ${CMAKE_CURRENT_LIST_DIR}/execution.cpp)
 endif()
 
+if(TARGET_USE_NVIC_IRQ_NAMES)
+    target_compile_definitions(arch PRIVATE -DTARGET_USE_NVIC_IRQ_NAMES)
+    # IRQ handlers include is provided by the platform.
+    target_link_libraries(arch PRIVATE ${PLATFORM_NAME})
+else()
+    target_compile_definitions(arch PRIVATE -DIRQ_COUNT=${TARGET_MCU_IRQ_COUNT})
+endif()
+
+# Custom stack size
+if(TARGET_STACK_SIZE)
+    target_compile_definitions(arch PRIVATE -D__STACK_SIZE=${TARGET_STACK_SIZE})
+endif()
+
+# Custom heap size
+if(TARGET_HEAP_SIZE)
+    target_compile_definitions(arch PRIVATE -D__HEAP_SIZE=${TARGET_HEAP_SIZE})
+endif()
+
+# Kinetis-specific definitions
+if(TARGET_KINETIS_FLASH_PROTECT_SECTION)
+    target_compile_definitions(arch PRIVATE -DTARGET_KINETIS_FLASH_PROTECT_SECTION=1)
+endif()
+
 # Apply memory layout
 configure_file(gcc_arm_cm.ld ${CMAKE_CURRENT_BINARY_DIR}/gcc_arm_cm.ld)
 
