<<<<<<< HEAD
# Configuration for current target
theCore_set_target_config(${CMAKE_CURRENT_LIST_DIR}/target_defs.json)
=======
# This Source Code Form is subject to the terms of the Mozilla Public
# License, v. 2.0. If a copy of the MPL was not distributed with this
# file, You can obtain one at http://mozilla.org/MPL/2.0/.

theCore_enable_platform(particle_electron)
theCore_electron_enable_console()

# Give theCore ability to use timers in this target
theCore_electron_use_systmr()
>>>>>>> 169e099c
<|MERGE_RESOLUTION|>--- conflicted
+++ resolved
@@ -1,14 +1,6 @@
-<<<<<<< HEAD
-# Configuration for current target
-theCore_set_target_config(${CMAKE_CURRENT_LIST_DIR}/target_defs.json)
-=======
 # This Source Code Form is subject to the terms of the Mozilla Public
 # License, v. 2.0. If a copy of the MPL was not distributed with this
 # file, You can obtain one at http://mozilla.org/MPL/2.0/.
 
-theCore_enable_platform(particle_electron)
-theCore_electron_enable_console()
-
-# Give theCore ability to use timers in this target
-theCore_electron_use_systmr()
->>>>>>> 169e099c
+# Configuration for current target
+theCore_set_target_config(${CMAKE_CURRENT_LIST_DIR}/target_defs.json)