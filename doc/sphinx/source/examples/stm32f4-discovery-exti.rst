--- conflicted
+++ resolved
@@ -24,7 +24,7 @@
 Wiring
 ~~~~~~
 
-.. image:: ../_images/stm32f4_exti.jpg
+.. image:: https://i.imgur.com/dRVRHV2.jpg
    :alt: UART wiring for stm32f4discovery EXTI example
 
 #. Attach any preferable UART-to-USB converter `such as this`_ module according to following pinout:
@@ -39,10 +39,6 @@
 
 Below is the example wiring.
 
-<<<<<<< HEAD
-=======
-.. image:: https://i.imgur.com/dRVRHV2.jpg
->>>>>>> 8767de8f
 
 Building
 ~~~~~~~~
