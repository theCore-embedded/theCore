--- conflicted
+++ resolved
@@ -12,7 +12,7 @@
 Wiring
 ~~~~~~
 
-.. image:: ../_images/cs43l22_audio.jpg
+.. image:: https://i.imgur.com/fhWxQ4Z.jpg
    :alt: CS43L22 stm32f4discovery wiring
 
 #. Attach any preferable UART-to-USB converter `such as this`_ module according to following pinout:
@@ -25,13 +25,6 @@
    | GND               | module's GND    |
    +-------------------+-----------------+
 
-<<<<<<< HEAD
-=======
-Below is the example wiring.
-
-.. image:: https://i.imgur.com/fhWxQ4Z.jpg
-
->>>>>>> 8767de8f
 Building
 ~~~~~~~~
 
