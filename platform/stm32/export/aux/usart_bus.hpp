--- conflicted
+++ resolved
@@ -149,11 +149,8 @@
     //! \brief Enables listen mode.
     //! In listen mode, UART bus uses different semantics of the `transfer complete`
     //! event. `transfer complete` will be generated with every byte received.
-<<<<<<< HEAD
-=======
     //! bus_handler will be called with `total` argument that equal to current
     //! count of bytes written to the buffer.
->>>>>>> 24205067
     //! \note Can be called from ISR.
     static ecl::err enable_listen_mode();
 
@@ -594,11 +591,12 @@
             m_rx[m_rx_size - m_rx_left--] = static_cast<uint8_t>(data);
 
             if (listen_mode()) {
-                // Notify about state of the buffer.
-                event_handler()(channel::rx, event::tc, m_rx_size - m_rx_left);
-            }
-
-            if (!m_rx_left) { // RX is over.
+                // If buffer is full - start the next round
+                m_rx_left = m_rx_left ? m_rx_left : m_rx_size;
+
+                // Notify about 1 byte reception.
+                event_handler()(channel::rx, event::tc, 1);
+            } else if (!m_rx_left) { // RX is over.
                 // Transaction complete.
                 set_rx_done();
                 USART_ITConfig(usart, USART_IT_RXNE, DISABLE);
