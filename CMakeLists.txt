--- conflicted
+++ resolved
@@ -15,7 +15,7 @@
 include(JSONParser)
 
 if(NOT EXISTS ${THECORE_TARGET_CONFIG_FILE})
-    message(WARNING "Invalid JSON config file: ${THECORE_TARGET_CONFIG_FILE}")
+    msg_warn("Invalid JSON config file: ${THECORE_TARGET_CONFIG_FILE}")
 else()
     file(READ ${THECORE_TARGET_CONFIG_FILE} THECORE_JSON_BODY)
     # Lower case for better readability.
@@ -32,11 +32,7 @@
         endif()
     else()
         # It is fine to omit platform name if not cross-compiling
-<<<<<<< HEAD
-        message(STATUS "CONFIG_PLATFORM not set, defaulting to 'host'...")
-=======
         msg_info("CONFIG_PLATFORM not set, defauluting to 'host'...")
->>>>>>> 6e27a303
         set(CONFIG_PLATFORM "host")
     endif()
 
