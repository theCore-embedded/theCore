# This Source Code Form is subject to the terms of the Mozilla Public
# License, v. 2.0. If a copy of the MPL was not distributed with this
# file, You can obtain one at http://mozilla.org/MPL/2.0/.

# ASM is crucial
enable_language(ASM-ATT)

# Obvious requirement
cmake_minimum_required(VERSION 3.4)

# Our project name
project(the_core LANGUAGES C CXX)

include(build_api.cmake)
include(Findcppcheck)
include(CppcheckTargets)
include(JSONParser)

# theCore binary directory
set(CORE_BIN_DIR ${CMAKE_CURRENT_BINARY_DIR})
# theCore directory for generated sources
set(CORE_GEN_DIR ${CMAKE_CURRENT_BINARY_DIR}/generated)

if(NOT DEFINED ENV{THECORE_THIRDPARTY_DIR})
    if(NOT DEFINED THECORE_THIRDPARTY_DIR)
        set(THECORE_THIRDPARTY_DIR "${CORE_DIR}/.thirdparty")
        msg_trace("Using default thirdparty dir")
    endif()
else()
    set(THECORE_THIRDPARTY_DIR "$ENV{THECORE_THIRDPARTY_DIR}")
    msg_trace("Using THECORE_THIRDPARTY_DIR environment variable")
endif()

if(NOT DEFINED ENV{THECORE_BUILD_THIRDPARTY_DIR})
    if(NOT DEFINED THECORE_BUILD_THIRDPARTY_DIR)
        set(THECORE_BUILD_THIRDPARTY_DIR "${CMAKE_CURRENT_BINARY_DIR}/theCore_thirdparty_worktrees")
        msg_trace("Using default thirdparty build dir")
    endif()
else()
    set(THECORE_BUILD_THIRDPARTY_DIR "$ENV{THECORE_BUILD_THIRDPARTY_DIR}")
    msg_trace("Using THECORE_BUILD_THIRDPARTY_DIR environment variable")
endif()

msg_info("Thirdparty directory: ${THECORE_THIRDPARTY_DIR}")
msg_info("Thirdparty worktree (build) directory: ${THECORE_BUILD_THIRDPARTY_DIR}")

# Check if theCore should be placed in the test mode.
# Benefit here is supporting of CMake invocation without
# THECORE_TARGET_CONFIG_FILE. It will reduce hassle when running unit tests,
# dropping unnecessary variable that not used in tests anyway.
if(NOT DEFINED THECORE_TARGET_CONFIG_FILE AND NOT CMAKE_CROSSCOMPILING)
    msg_info("Enabled test mode for theCore")

    file(WRITE ${CORE_GEN_DIR}/test.json
        "{\"platform\":{\"name\":\"host\",\"console\":true}}"
    )
    set(THECORE_TARGET_CONFIG_FILE "${CORE_GEN_DIR}/test.json"
        CACHE PATH "Test JSON file")
endif()

if(NOT EXISTS ${THECORE_TARGET_CONFIG_FILE})
    msg_warn("Invalid JSON config file: ${THECORE_TARGET_CONFIG_FILE}")
else()
    file(READ ${THECORE_TARGET_CONFIG_FILE} THECORE_JSON_BODY)
    # Lower case for better readability.
    sbeParseJson(thecore_cfg THECORE_JSON_BODY)
    set(CONFIG_PLATFORM ${thecore_cfg.platform.name})
endif()

msg_trace("Checking [CONFIG_PLATFORM]: ${CONFIG_PLATFORM}")

if(NOT CMAKE_CROSSCOMPILING)
    if(DEFINED CONFIG_PLATFORM)
        if(NOT CONFIG_PLATFORM STREQUAL "host")
            msg_fatal("Cross-compiler is required for platform other than 'host'.")
        endif()
    endif()

    # C++14 is required
    set(CMAKE_CXX_STANDARD 14)
else()
    # When cross-compiling, platform must be set explicitly.
    if(NOT DEFINED CONFIG_PLATFORM)
        msg_fatal("CONFIG_PLATFORM must be set when cross-compiling")
    endif()
endif()

msg_trace("Platform will be used: ${CONFIG_PLATFORM}")

set(PLATFORM_NAME ${CONFIG_PLATFORM}) # For convenience

# Linker definitions is propagated by the platform.
include(${CORE_DIR}/platform/common/linker.cmake)

# The top-level library target, essence of this project.
add_library(${PROJECT_NAME} INTERFACE)
target_link_libraries(${PROJECT_NAME} INTERFACE
        ${PLATFORM_NAME} core_cpp thecore_dev thecore_libs)
# Advertise generated files
target_include_directories(${PROJECT_NAME} INTERFACE ${CORE_GEN_DIR}/export)
# And own helper headers
target_include_directories(${PROJECT_NAME} INTERFACE export)

# Extra libraries, not enabled by default. Check corresponding libraries
# for enabling switches.
target_link_libraries(${PROJECT_NAME} INTERFACE core_extra_libs)

# Platform is added in the first place in order to expose platform definitions
# to the rest of the system
add_subdirectory(platform)

# Required layer only when cross-compiling
if(CMAKE_CROSSCOMPILING)
    if(NOT THECORE_FORCE_NO_SYS)
        add_subdirectory(sys)
    else()
        # It is possible that other modules, like platform libraries,
        # already provide functionality similar to the sys.
        msg_info("System module is disabled")
    endif()

<<<<<<< HEAD
    # Newlib is theCore default C library (with some limitations).
    if(NOT CONFIG_DISABLE_CORE_NEWLIB)
=======
    if(NOT THECORE_FORCE_NO_NEWLIB)
        # Newlib is theCore default C library (with some limitations).
>>>>>>> 047b0a56
        target_link_libraries(${PROJECT_NAME} INTERFACE newlib_stubs)
    endif()
endif()

# Validate incoming JSON

theCore_create_json_validator_runner(
    NAME thecore_validate
    JSON ${THECORE_TARGET_CONFIG_FILE}
    SCHEMA ${CMAKE_CURRENT_LIST_DIR}/thecore.schema.json
    WORKDIR ${CMAKE_CURRENT_LIST_DIR}/
)

# Rest of modules
add_subdirectory(arch)
add_subdirectory(lib)
add_subdirectory(dev)
add_subdirectory(kernel)
add_dependencies(all_cppcheck ${PROJECT_NAME})
add_dependencies(${PROJECT_NAME} thecore_validate)<|MERGE_RESOLUTION|>--- conflicted
+++ resolved
@@ -101,10 +101,6 @@
 # And own helper headers
 target_include_directories(${PROJECT_NAME} INTERFACE export)
 
-# Extra libraries, not enabled by default. Check corresponding libraries
-# for enabling switches.
-target_link_libraries(${PROJECT_NAME} INTERFACE core_extra_libs)
-
 # Platform is added in the first place in order to expose platform definitions
 # to the rest of the system
 add_subdirectory(platform)
@@ -119,13 +115,8 @@
         msg_info("System module is disabled")
     endif()
 
-<<<<<<< HEAD
-    # Newlib is theCore default C library (with some limitations).
-    if(NOT CONFIG_DISABLE_CORE_NEWLIB)
-=======
     if(NOT THECORE_FORCE_NO_NEWLIB)
         # Newlib is theCore default C library (with some limitations).
->>>>>>> 047b0a56
         target_link_libraries(${PROJECT_NAME} INTERFACE newlib_stubs)
     endif()
 endif()
