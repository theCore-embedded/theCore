#include <cstdint>
#include <cstddef>

#include "sys/pin_cfgs.h"

extern "C" __attribute__((used))
void vTaskSwitchContext( void );


// TODO: decide if to keep this here or not
extern "C" int  __aeabi_atexit(void* object, void (*destroyer)(void*), void* dso_handle)
{
	(void) object;
	(void) destroyer;
	(void) dso_handle;
	return 0;
}

// TODO: decide if to keep this here or not

extern "C" void vAssertCalled(const char *file, int line)
{
    (void) file;
    (void) line;
    for(;;);
}

extern "C" __attribute__((used))
void *memset(void *s, int c, size_t n)
{
    uint8_t *dest = (uint8_t *) s;

    while (n--) {
        *dest++ = c;
    }

    return s;
}

<<<<<<< HEAD
extern "C"  __attribute__((used))
=======
extern "C" __attribute__((used))
>>>>>>> beca227c
// TODO: HACK - move it somewhere
void *memcpy(void *dst, const void *src, size_t cnt)
{
    uint8_t         *d = (uint8_t *)        dst;
    const uint8_t   *s = (const uint8_t *)  src;

    while (cnt--) {
        *d++ = *s++;
    }

    return dst;
}

extern "C" void static_init(void)
{
	extern uint32_t ___init_array_start;
	extern uint32_t ___init_array_end;

	for (uint32_t *p = &___init_array_start; p < &___init_array_end; ++p) {
		// Iterator points to a memory which contains an address of a
		// initialization function.
		// Equivalent of:
		// void (*fn)() = p;
		// fn();
		((void (*)()) *p)();
	}
}

namespace std
{
void __throw_bad_function_call()
{
	// TODO: abort
	for (;;);
}
}<|MERGE_RESOLUTION|>--- conflicted
+++ resolved
@@ -37,11 +37,7 @@
     return s;
 }
 
-<<<<<<< HEAD
-extern "C"  __attribute__((used))
-=======
 extern "C" __attribute__((used))
->>>>>>> beca227c
 // TODO: HACK - move it somewhere
 void *memcpy(void *dst, const void *src, size_t cnt)
 {
