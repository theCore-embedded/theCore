--- conflicted
+++ resolved
@@ -14,7 +14,6 @@
 
 // TODO: decide if to keep this here or not
 
-<<<<<<< HEAD
 extern "C" void vAssertCalled(const char *file, int line)
 {
     (void) file;
@@ -24,10 +23,6 @@
 
 extern "C"
 void *memset(void *s, int c, size_t n)
-=======
-extern "C" __attribute__((used))
-void * memset(void *s, int c, size_t n)
->>>>>>> 22c76eac
 {
     uint8_t *dest = (uint8_t *) s;
 
